package cli

import (
	"context"
	"encoding/json"
	"errors"
	"fmt"
	"net/url"
	"os"
	"path/filepath"
<<<<<<< HEAD
	"strconv"
=======
	"regexp"
>>>>>>> fbdfa556
	"strings"
	"time"

	"github.com/juanfont/headscale"
	apiV1 "github.com/juanfont/headscale/gen/go/headscale/v1"
	"github.com/rs/zerolog/log"
	"github.com/spf13/viper"
	"google.golang.org/grpc"
	"inet.af/netaddr"
	"tailscale.com/tailcfg"
	"tailscale.com/types/dnstype"
)

type ErrorOutput struct {
	Error string
}

func LoadConfig(path string) error {
	viper.SetConfigName("config")
	if path == "" {
		viper.AddConfigPath("/etc/headscale/")
		viper.AddConfigPath("$HOME/.headscale")
		viper.AddConfigPath(".")
	} else {
		// For testing
		viper.AddConfigPath(path)
	}
	viper.AutomaticEnv()

	viper.SetDefault("tls_letsencrypt_cache_dir", "/var/www/.cache")
	viper.SetDefault("tls_letsencrypt_challenge_type", "HTTP-01")

	viper.SetDefault("ip_prefix", "100.64.0.0/10")

	viper.SetDefault("log_level", "info")

	viper.SetDefault("dns_config", nil)

	viper.SetDefault("unix_socket", "/var/run/headscale.sock")

	err := viper.ReadInConfig()
	if err != nil {
		return fmt.Errorf("Fatal error reading config file: %s \n", err)
	}

	// Collect any validation errors and return them all at once
	var errorText string
	if (viper.GetString("tls_letsencrypt_hostname") != "") &&
		((viper.GetString("tls_cert_path") != "") || (viper.GetString("tls_key_path") != "")) {
		errorText += "Fatal config error: set either tls_letsencrypt_hostname or tls_cert_path/tls_key_path, not both\n"
	}

	if (viper.GetString("tls_letsencrypt_hostname") != "") &&
		(viper.GetString("tls_letsencrypt_challenge_type") == "TLS-ALPN-01") &&
		(!strings.HasSuffix(viper.GetString("listen_addr"), ":443")) {
		// this is only a warning because there could be something sitting in front of headscale that redirects the traffic (e.g. an iptables rule)
		log.Warn().
			Msg("Warning: when using tls_letsencrypt_hostname with TLS-ALPN-01 as challenge type, headscale must be reachable on port 443, i.e. listen_addr should probably end in :443")
	}

	if (viper.GetString("tls_letsencrypt_challenge_type") != "HTTP-01") &&
		(viper.GetString("tls_letsencrypt_challenge_type") != "TLS-ALPN-01") {
		errorText += "Fatal config error: the only supported values for tls_letsencrypt_challenge_type are HTTP-01 and TLS-ALPN-01\n"
	}

	if !strings.HasPrefix(viper.GetString("server_url"), "http://") &&
		!strings.HasPrefix(viper.GetString("server_url"), "https://") {
		errorText += "Fatal config error: server_url must start with https:// or http://\n"
	}
	if errorText != "" {
		return errors.New(strings.TrimSuffix(errorText, "\n"))
	} else {
		return nil
	}
}

func GetDERPConfig() headscale.DERPConfig {
	urlStrs := viper.GetStringSlice("derp.urls")

	urls := make([]url.URL, len(urlStrs))
	for index, urlStr := range urlStrs {
		urlAddr, err := url.Parse(urlStr)
		if err != nil {
			log.Error().
				Str("url", urlStr).
				Err(err).
				Msg("Failed to parse url, ignoring...")
		}

		urls[index] = *urlAddr
	}

	paths := viper.GetStringSlice("derp.paths")

	autoUpdate := viper.GetBool("derp.auto_update_enabled")
	updateFrequency := viper.GetDuration("derp.update_frequency")

	return headscale.DERPConfig{
		URLs:            urls,
		Paths:           paths,
		AutoUpdate:      autoUpdate,
		UpdateFrequency: updateFrequency,
	}
}

func GetDNSConfig() (*tailcfg.DNSConfig, string) {
	if viper.IsSet("dns_config") {
		dnsConfig := &tailcfg.DNSConfig{}

		if viper.IsSet("dns_config.nameservers") {
			nameserversStr := viper.GetStringSlice("dns_config.nameservers")

			nameservers := make([]netaddr.IP, len(nameserversStr))
			resolvers := make([]dnstype.Resolver, len(nameserversStr))

			for index, nameserverStr := range nameserversStr {
				nameserver, err := netaddr.ParseIP(nameserverStr)
				if err != nil {
					log.Error().
						Str("func", "getDNSConfig").
						Err(err).
						Msgf("Could not parse nameserver IP: %s", nameserverStr)
				}

				nameservers[index] = nameserver
				resolvers[index] = dnstype.Resolver{
					Addr: nameserver.String(),
				}
			}

			dnsConfig.Nameservers = nameservers
			dnsConfig.Resolvers = resolvers
		}

		if viper.IsSet("dns_config.restricted_nameservers") {
			if len(dnsConfig.Nameservers) > 0 {
				dnsConfig.Routes = make(map[string][]dnstype.Resolver)
				restrictedDNS := viper.GetStringMapStringSlice("dns_config.restricted_nameservers")
				for domain, restrictedNameservers := range restrictedDNS {
					restrictedResolvers := make([]dnstype.Resolver, len(restrictedNameservers))
					for index, nameserverStr := range restrictedNameservers {
						nameserver, err := netaddr.ParseIP(nameserverStr)
						if err != nil {
							log.Error().
								Str("func", "getDNSConfig").
								Err(err).
								Msgf("Could not parse restricted nameserver IP: %s", nameserverStr)
						}
						restrictedResolvers[index] = dnstype.Resolver{
							Addr: nameserver.String(),
						}
					}
					dnsConfig.Routes[domain] = restrictedResolvers
				}
			} else {
				log.Warn().
					Msg("Warning: dns_config.restricted_nameservers is set, but no nameservers are configured. Ignoring restricted_nameservers.")
			}
		}

		if viper.IsSet("dns_config.domains") {
			dnsConfig.Domains = viper.GetStringSlice("dns_config.domains")
		}

		if viper.IsSet("dns_config.magic_dns") {
			magicDNS := viper.GetBool("dns_config.magic_dns")
			if len(dnsConfig.Nameservers) > 0 {
				dnsConfig.Proxied = magicDNS
			} else if magicDNS {
				log.Warn().
					Msg("Warning: dns_config.magic_dns is set, but no nameservers are configured. Ignoring magic_dns.")
			}
		}

		var baseDomain string
		if viper.IsSet("dns_config.base_domain") {
			baseDomain = viper.GetString("dns_config.base_domain")
		} else {
			baseDomain = "headscale.net" // does not really matter when MagicDNS is not enabled
		}

		return dnsConfig, baseDomain
	}

	return nil, ""
}

func absPath(path string) string {
	// If a relative path is provided, prefix it with the the directory where
	// the config file was found.
	if (path != "") && !strings.HasPrefix(path, string(os.PathSeparator)) {
		dir, _ := filepath.Split(viper.ConfigFileUsed())
		if dir != "" {
			path = filepath.Join(dir, path)
		}
	}
	return path
}

<<<<<<< HEAD
func getHeadscaleConfig() headscale.Config {
=======
func getHeadscaleApp() (*headscale.Headscale, error) {
	// Minimum inactivity time out is keepalive timeout (60s) plus a few seconds
	// to avoid races
	minInactivityTimeout, _ := time.ParseDuration("65s")
	if viper.GetDuration("ephemeral_node_inactivity_timeout") <= minInactivityTimeout {
		err := fmt.Errorf(
			"ephemeral_node_inactivity_timeout (%s) is set too low, must be more than %s\n",
			viper.GetString("ephemeral_node_inactivity_timeout"),
			minInactivityTimeout,
		)
		return nil, err
	}

	// maxMachineRegistrationDuration is the maximum time headscale will allow a client to (optionally) request for
	// the machine key expiry time. RegisterRequests with Expiry times that are more than
	// maxMachineRegistrationDuration in the future will be clamped to (now + maxMachineRegistrationDuration)
	maxMachineRegistrationDuration, _ := time.ParseDuration(
		"10h",
	) // use 10h here because it is the length of a standard business day plus a small amount of leeway
	if viper.GetDuration("max_machine_registration_duration") >= time.Second {
		maxMachineRegistrationDuration = viper.GetDuration("max_machine_registration_duration")
	}

	// defaultMachineRegistrationDuration is the default time assigned to a machine registration if one is not
	// specified by the tailscale client. It is the default amount of time a machine registration is valid for
	// (ie the amount of time before the user has to re-authenticate when requesting a connection)
	defaultMachineRegistrationDuration, _ := time.ParseDuration(
		"8h",
	) // use 8h here because it's the length of a standard business day
	if viper.GetDuration("default_machine_registration_duration") >= time.Second {
		defaultMachineRegistrationDuration = viper.GetDuration("default_machine_registration_duration")
	}

>>>>>>> fbdfa556
	dnsConfig, baseDomain := GetDNSConfig()
	derpConfig := GetDERPConfig()

	return headscale.Config{
		ServerURL:      viper.GetString("server_url"),
		Addr:           viper.GetString("listen_addr"),
		PrivateKeyPath: absPath(viper.GetString("private_key_path")),
		IPPrefix:       netaddr.MustParseIPPrefix(viper.GetString("ip_prefix")),
		BaseDomain:     baseDomain,

		DERP: derpConfig,

		EphemeralNodeInactivityTimeout: viper.GetDuration("ephemeral_node_inactivity_timeout"),

		DBtype: viper.GetString("db_type"),
		DBpath: absPath(viper.GetString("db_path")),
		DBhost: viper.GetString("db_host"),
		DBport: viper.GetInt("db_port"),
		DBname: viper.GetString("db_name"),
		DBuser: viper.GetString("db_user"),
		DBpass: viper.GetString("db_pass"),

		TLSLetsEncryptHostname:      viper.GetString("tls_letsencrypt_hostname"),
		TLSLetsEncryptListen:        viper.GetString("tls_letsencrypt_listen"),
		TLSLetsEncryptCacheDir:      absPath(viper.GetString("tls_letsencrypt_cache_dir")),
		TLSLetsEncryptChallengeType: viper.GetString("tls_letsencrypt_challenge_type"),

		TLSCertPath: absPath(viper.GetString("tls_cert_path")),
		TLSKeyPath:  absPath(viper.GetString("tls_key_path")),

		DNSConfig: dnsConfig,

		ACMEEmail: viper.GetString("acme_email"),
		ACMEURL:   viper.GetString("acme_url"),

<<<<<<< HEAD
		UnixSocket: viper.GetString("unix_socket"),
=======
		OIDC: headscale.OIDCConfig{
			Issuer:       viper.GetString("oidc.issuer"),
			ClientID:     viper.GetString("oidc.client_id"),
			ClientSecret: viper.GetString("oidc.client_secret"),
		},

		MaxMachineRegistrationDuration:     maxMachineRegistrationDuration,
		DefaultMachineRegistrationDuration: defaultMachineRegistrationDuration,
>>>>>>> fbdfa556
	}
}

func getHeadscaleApp() (*headscale.Headscale, error) {
	// Minimum inactivity time out is keepalive timeout (60s) plus a few seconds
	// to avoid races
	minInactivityTimeout, _ := time.ParseDuration("65s")
	if viper.GetDuration("ephemeral_node_inactivity_timeout") <= minInactivityTimeout {
		err := fmt.Errorf(
			"ephemeral_node_inactivity_timeout (%s) is set too low, must be more than %s\n",
			viper.GetString("ephemeral_node_inactivity_timeout"),
			minInactivityTimeout,
		)
		return nil, err
	}

	cfg := getHeadscaleConfig()

	cfg.OIDC.MatchMap = loadOIDCMatchMap()

	h, err := headscale.NewHeadscale(cfg)
	if err != nil {
		return nil, err
	}

	// We are doing this here, as in the future could be cool to have it also hot-reload

	if viper.GetString("acl_policy_path") != "" {
		aclPath := absPath(viper.GetString("acl_policy_path"))
		err = h.LoadACLPolicy(aclPath)
		if err != nil {
			log.Error().
				Str("path", aclPath).
				Err(err).
				Msg("Could not load the ACL policy")
		}
	}

	return h, nil
}

func getHeadscaleGRPCClient() (apiV1.HeadscaleServiceClient, *grpc.ClientConn) {
	// TODO(kradalby): Make configurable
	ctx, cancel := context.WithTimeout(context.Background(), 5*time.Second)
	defer cancel()

	grpcOptions := []grpc.DialOption{
		grpc.WithBlock(),
	}

	address := os.Getenv("HEADSCALE_ADDRESS")

	// If the address is not set, we assume that we are on the server hosting headscale.
	if address == "" {

		cfg := getHeadscaleConfig()

		log.Debug().
			Str("socket", cfg.UnixSocket).
			Msgf("HEADSCALE_ADDRESS environment is not set, connecting to unix socket.")

		address = cfg.UnixSocket

		grpcOptions = append(
			grpcOptions,
			grpc.WithInsecure(),
			grpc.WithContextDialer(headscale.GrpcSocketDialer),
		)
	} else {
		// If we are not connecting to a local server, require an API key for authentication
		apiKey := os.Getenv("HEADSCALE_API_KEY")
		if apiKey == "" {
			log.Fatal().Msgf("HEADSCALE_API_KEY environment variable needs to be set.")
		}
		grpcOptions = append(grpcOptions,
			grpc.WithPerRPCCredentials(tokenAuth{
				token: apiKey,
			}),
		)

		insecureStr := os.Getenv("HEADSCALE_INSECURE")
		if insecureStr != "" {
			insecure, err := strconv.ParseBool(insecureStr)
			if err != nil {
				log.Fatal().Err(err).Msgf("Failed to parse HEADSCALE_INSECURE: %v", err)
			}

			if insecure {
				grpcOptions = append(grpcOptions, grpc.WithInsecure())
			}
		}
	}

	log.Trace().Caller().Str("address", address).Msg("Connecting via gRPC")
	conn, err := grpc.DialContext(ctx, address, grpcOptions...)
	if err != nil {
		log.Fatal().Err(err).Msgf("Could not connect: %v", err)
	}

	client := apiV1.NewHeadscaleServiceClient(conn)

	return client, conn
}

func JsonOutput(result interface{}, errResult error, outputFormat string) {
	var j []byte
	var err error
	switch outputFormat {
	case "json":
		if errResult != nil {
			j, err = json.MarshalIndent(ErrorOutput{errResult.Error()}, "", "\t")
			if err != nil {
				log.Fatal().Err(err)
			}
		} else {
			j, err = json.MarshalIndent(result, "", "\t")
			if err != nil {
				log.Fatal().Err(err)
			}
		}
	case "json-line":
		if errResult != nil {
			j, err = json.Marshal(ErrorOutput{errResult.Error()})
			if err != nil {
				log.Fatal().Err(err)
			}
		} else {
			j, err = json.Marshal(result)
			if err != nil {
				log.Fatal().Err(err)
			}
		}
	}
	fmt.Println(string(j))
}

func HasJsonOutputFlag() bool {
	for _, arg := range os.Args {
		if arg == "json" || arg == "json-line" {
			return true
		}
	}
	return false
}

<<<<<<< HEAD
type tokenAuth struct {
	token string
}

// Return value is mapped to request headers.
func (t tokenAuth) GetRequestMetadata(ctx context.Context, in ...string) (map[string]string, error) {
	return map[string]string{
		"authorization": "Bearer " + t.token,
	}, nil
}

func (tokenAuth) RequireTransportSecurity() bool {
	return true
=======
// loadOIDCMatchMap is a wrapper around viper to verifies that the keys in
// the match map is valid regex strings.
func loadOIDCMatchMap() map[string]string {
	strMap := viper.GetStringMapString("oidc.domain_map")

	for oidcMatcher := range strMap {
		_ = regexp.MustCompile(oidcMatcher)
	}

	return strMap
>>>>>>> fbdfa556
}<|MERGE_RESOLUTION|>--- conflicted
+++ resolved
@@ -8,11 +8,8 @@
 	"net/url"
 	"os"
 	"path/filepath"
-<<<<<<< HEAD
+	"regexp"
 	"strconv"
-=======
-	"regexp"
->>>>>>> fbdfa556
 	"strings"
 	"time"
 
@@ -212,9 +209,75 @@
 	return path
 }
 
-<<<<<<< HEAD
 func getHeadscaleConfig() headscale.Config {
-=======
+	// maxMachineRegistrationDuration is the maximum time headscale will allow a client to (optionally) request for
+	// the machine key expiry time. RegisterRequests with Expiry times that are more than
+	// maxMachineRegistrationDuration in the future will be clamped to (now + maxMachineRegistrationDuration)
+	maxMachineRegistrationDuration, _ := time.ParseDuration(
+		"10h",
+	) // use 10h here because it is the length of a standard business day plus a small amount of leeway
+	if viper.GetDuration("max_machine_registration_duration") >= time.Second {
+		maxMachineRegistrationDuration = viper.GetDuration("max_machine_registration_duration")
+	}
+
+	// defaultMachineRegistrationDuration is the default time assigned to a machine registration if one is not
+	// specified by the tailscale client. It is the default amount of time a machine registration is valid for
+	// (ie the amount of time before the user has to re-authenticate when requesting a connection)
+	defaultMachineRegistrationDuration, _ := time.ParseDuration(
+		"8h",
+	) // use 8h here because it's the length of a standard business day
+	if viper.GetDuration("default_machine_registration_duration") >= time.Second {
+		defaultMachineRegistrationDuration = viper.GetDuration("default_machine_registration_duration")
+	}
+
+	dnsConfig, baseDomain := GetDNSConfig()
+	derpConfig := GetDERPConfig()
+
+	return headscale.Config{
+		ServerURL:      viper.GetString("server_url"),
+		Addr:           viper.GetString("listen_addr"),
+		PrivateKeyPath: absPath(viper.GetString("private_key_path")),
+		IPPrefix:       netaddr.MustParseIPPrefix(viper.GetString("ip_prefix")),
+		BaseDomain:     baseDomain,
+
+		DERP: derpConfig,
+
+		EphemeralNodeInactivityTimeout: viper.GetDuration("ephemeral_node_inactivity_timeout"),
+
+		DBtype: viper.GetString("db_type"),
+		DBpath: absPath(viper.GetString("db_path")),
+		DBhost: viper.GetString("db_host"),
+		DBport: viper.GetInt("db_port"),
+		DBname: viper.GetString("db_name"),
+		DBuser: viper.GetString("db_user"),
+		DBpass: viper.GetString("db_pass"),
+
+		TLSLetsEncryptHostname:      viper.GetString("tls_letsencrypt_hostname"),
+		TLSLetsEncryptListen:        viper.GetString("tls_letsencrypt_listen"),
+		TLSLetsEncryptCacheDir:      absPath(viper.GetString("tls_letsencrypt_cache_dir")),
+		TLSLetsEncryptChallengeType: viper.GetString("tls_letsencrypt_challenge_type"),
+
+		TLSCertPath: absPath(viper.GetString("tls_cert_path")),
+		TLSKeyPath:  absPath(viper.GetString("tls_key_path")),
+
+		DNSConfig: dnsConfig,
+
+		ACMEEmail: viper.GetString("acme_email"),
+		ACMEURL:   viper.GetString("acme_url"),
+
+		UnixSocket: viper.GetString("unix_socket"),
+
+		OIDC: headscale.OIDCConfig{
+			Issuer:       viper.GetString("oidc.issuer"),
+			ClientID:     viper.GetString("oidc.client_id"),
+			ClientSecret: viper.GetString("oidc.client_secret"),
+		},
+
+		MaxMachineRegistrationDuration:     maxMachineRegistrationDuration,
+		DefaultMachineRegistrationDuration: defaultMachineRegistrationDuration,
+	}
+}
+
 func getHeadscaleApp() (*headscale.Headscale, error) {
 	// Minimum inactivity time out is keepalive timeout (60s) plus a few seconds
 	// to avoid races
@@ -228,90 +291,6 @@
 		return nil, err
 	}
 
-	// maxMachineRegistrationDuration is the maximum time headscale will allow a client to (optionally) request for
-	// the machine key expiry time. RegisterRequests with Expiry times that are more than
-	// maxMachineRegistrationDuration in the future will be clamped to (now + maxMachineRegistrationDuration)
-	maxMachineRegistrationDuration, _ := time.ParseDuration(
-		"10h",
-	) // use 10h here because it is the length of a standard business day plus a small amount of leeway
-	if viper.GetDuration("max_machine_registration_duration") >= time.Second {
-		maxMachineRegistrationDuration = viper.GetDuration("max_machine_registration_duration")
-	}
-
-	// defaultMachineRegistrationDuration is the default time assigned to a machine registration if one is not
-	// specified by the tailscale client. It is the default amount of time a machine registration is valid for
-	// (ie the amount of time before the user has to re-authenticate when requesting a connection)
-	defaultMachineRegistrationDuration, _ := time.ParseDuration(
-		"8h",
-	) // use 8h here because it's the length of a standard business day
-	if viper.GetDuration("default_machine_registration_duration") >= time.Second {
-		defaultMachineRegistrationDuration = viper.GetDuration("default_machine_registration_duration")
-	}
-
->>>>>>> fbdfa556
-	dnsConfig, baseDomain := GetDNSConfig()
-	derpConfig := GetDERPConfig()
-
-	return headscale.Config{
-		ServerURL:      viper.GetString("server_url"),
-		Addr:           viper.GetString("listen_addr"),
-		PrivateKeyPath: absPath(viper.GetString("private_key_path")),
-		IPPrefix:       netaddr.MustParseIPPrefix(viper.GetString("ip_prefix")),
-		BaseDomain:     baseDomain,
-
-		DERP: derpConfig,
-
-		EphemeralNodeInactivityTimeout: viper.GetDuration("ephemeral_node_inactivity_timeout"),
-
-		DBtype: viper.GetString("db_type"),
-		DBpath: absPath(viper.GetString("db_path")),
-		DBhost: viper.GetString("db_host"),
-		DBport: viper.GetInt("db_port"),
-		DBname: viper.GetString("db_name"),
-		DBuser: viper.GetString("db_user"),
-		DBpass: viper.GetString("db_pass"),
-
-		TLSLetsEncryptHostname:      viper.GetString("tls_letsencrypt_hostname"),
-		TLSLetsEncryptListen:        viper.GetString("tls_letsencrypt_listen"),
-		TLSLetsEncryptCacheDir:      absPath(viper.GetString("tls_letsencrypt_cache_dir")),
-		TLSLetsEncryptChallengeType: viper.GetString("tls_letsencrypt_challenge_type"),
-
-		TLSCertPath: absPath(viper.GetString("tls_cert_path")),
-		TLSKeyPath:  absPath(viper.GetString("tls_key_path")),
-
-		DNSConfig: dnsConfig,
-
-		ACMEEmail: viper.GetString("acme_email"),
-		ACMEURL:   viper.GetString("acme_url"),
-
-<<<<<<< HEAD
-		UnixSocket: viper.GetString("unix_socket"),
-=======
-		OIDC: headscale.OIDCConfig{
-			Issuer:       viper.GetString("oidc.issuer"),
-			ClientID:     viper.GetString("oidc.client_id"),
-			ClientSecret: viper.GetString("oidc.client_secret"),
-		},
-
-		MaxMachineRegistrationDuration:     maxMachineRegistrationDuration,
-		DefaultMachineRegistrationDuration: defaultMachineRegistrationDuration,
->>>>>>> fbdfa556
-	}
-}
-
-func getHeadscaleApp() (*headscale.Headscale, error) {
-	// Minimum inactivity time out is keepalive timeout (60s) plus a few seconds
-	// to avoid races
-	minInactivityTimeout, _ := time.ParseDuration("65s")
-	if viper.GetDuration("ephemeral_node_inactivity_timeout") <= minInactivityTimeout {
-		err := fmt.Errorf(
-			"ephemeral_node_inactivity_timeout (%s) is set too low, must be more than %s\n",
-			viper.GetString("ephemeral_node_inactivity_timeout"),
-			minInactivityTimeout,
-		)
-		return nil, err
-	}
-
 	cfg := getHeadscaleConfig()
 
 	cfg.OIDC.MatchMap = loadOIDCMatchMap()
@@ -441,7 +420,6 @@
 	return false
 }
 
-<<<<<<< HEAD
 type tokenAuth struct {
 	token string
 }
@@ -455,7 +433,8 @@
 
 func (tokenAuth) RequireTransportSecurity() bool {
 	return true
-=======
+}
+
 // loadOIDCMatchMap is a wrapper around viper to verifies that the keys in
 // the match map is valid regex strings.
 func loadOIDCMatchMap() map[string]string {
@@ -466,5 +445,4 @@
 	}
 
 	return strMap
->>>>>>> fbdfa556
 }