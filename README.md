# headscale

![ci](https://github.com/juanfont/headscale/actions/workflows/test.yml/badge.svg)

An open source, self-hosted implementation of the Tailscale coordination server.

Join our [Discord](https://discord.gg/XcQxk2VHjx) server for a chat.

**Note:** Always select the same GitHub tag as the released version you use to ensure you have the correct example configuration and documentation. The `main` branch might contain unreleased changes.

## Overview

Tailscale is [a modern VPN](https://tailscale.com/) built on top of [Wireguard](https://www.wireguard.com/). It [works like an overlay network](https://tailscale.com/blog/how-tailscale-works/) between the computers of your networks - using all kinds of [NAT traversal sorcery](https://tailscale.com/blog/how-nat-traversal-works/).

Everything in Tailscale is Open Source, except the GUI clients for proprietary OS (Windows and macOS/iOS), and the 'coordination/control server'.

The control server works as an exchange point of Wireguard public keys for the nodes in the Tailscale network. It also assigns the IP addresses of the clients, creates the boundaries between each user, enables sharing machines between users, and exposes the advertised routes of your nodes.

headscale implements this coordination server.

## Status

- [x] Base functionality (nodes can communicate with each other)
- [x] Node registration through the web flow
- [x] Network changes are relayed to the nodes
- [x] Namespaces support (~tailnets in Tailscale.com naming)
- [x] Routing (advertise & accept, including exit nodes)
- [x] Node registration via pre-auth keys (including reusable keys, and ephemeral node support)
- [x] JSON-formatted output
- [x] ACLs
- [x] Taildrop (File Sharing)
- [x] Support for alternative IP ranges in the tailnets (default Tailscale's 100.64.0.0/10)
- [x] DNS (passing DNS servers to nodes)
<<<<<<< HEAD
- [x] Share nodes between ~~users~~ namespaces
- [x] Single-Sign-On (via Open ID Connect)
=======
- [x] Share nodes between namespaces
>>>>>>> 7301d7eb
- [x] MagicDNS (see `docs/`)

## Client OS support

| OS      | Supports headscale                                                                                                |
| ------- | ----------------------------------------------------------------------------------------------------------------- |
| Linux   | Yes                                                                                                               |
| OpenBSD | Yes                                                                                                               |
| macOS   | Yes (see `/apple` on your headscale for more information)                                                         |
| Windows | Yes                                                                                                               |
| Android | [You need to compile the client yourself](https://github.com/juanfont/headscale/issues/58#issuecomment-885255270) |
| iOS     | Not yet                                                                                                           |

## Roadmap 🤷

Suggestions/PRs welcomed!

<<<<<<< HEAD
## Running it

1. Download the Headscale binary https://github.com/juanfont/headscale/releases, and place it somewhere in your PATH or use the docker container

   ```shell
   docker pull headscale/headscale:x.x.x
   ```

   <!--
    or
    ```shell
    docker pull ghrc.io/juanfont/headscale:x.x.x
    ``` -->

2. (Optional, you can also use SQLite) Get yourself a PostgreSQL DB running

   ```shell
   docker run --name headscale -e POSTGRES_DB=headscale -e \
     POSTGRES_USER=foo -e POSTGRES_PASSWORD=bar -p 5432:5432 -d postgres
   ```

3. Set some stuff up (headscale Wireguard keys & the config.json file)

   ```shell
   wg genkey > private.key
   wg pubkey < private.key > public.key  # not needed

   # Postgres
   cp config.json.postgres.example config.json
   # or
   # SQLite
   cp config.json.sqlite.example config.json
   ```

4. Create a namespace (a namespace is a 'tailnet', a group of Tailscale nodes that can talk to each other)

   ```shell
   headscale namespaces create myfirstnamespace
   ```

   or docker:

   the db.sqlite mount is only needed if you use sqlite

   ```shell
   touch db.sqlite
   docker run -v $(pwd)/private.key:/private.key -v $(pwd)/config.json:/config.json -v $(pwd)/derp.yaml:/derp.yaml -v $(pwd)/db.sqlite:/db.sqlite -p 127.0.0.1:8080:8080 headscale/headscale:x.x.x headscale namespaces create myfirstnamespace
   ```

   or if your server is already running in docker:

   ```shell
   docker exec <container_name> headscale create myfirstnamespace
   ```

5. (Optional) Configure an OIDC Issuer

   You can optionally configure an OIDC endpoint to which your users will be redirected to authenticate with headscale. In config.json set the following parameters:

   ```json
   {
   "oidc": {
       "issuer": "https://your-oidc.issuer.com/path",
       "client_id": "your-oidc-client-id",
       "client_secret": "your-oidc-client-secret",
       "domain_map": {
         ".*": "default-namespace"
       }
   }

6. Run the server

   ```shell
   headscale serve
   ```

   or docker:

   the db.sqlite mount is only needed if you use sqlite

   ```shell
   docker run -v $(pwd)/private.key:/private.key -v $(pwd)/config.json:/config.json -v $(pwd)/derp.yaml:/derp.yaml -v $(pwd)/db.sqlite:/db.sqlite -p 127.0.0.1:8080:8080 headscale/headscale:x.x.x headscale serve
   ```

7. If you used tailscale.com before in your nodes, make sure you clear the tailscald data folder

   ```shell
   systemctl stop tailscaled
   rm -fr /var/lib/tailscale
   systemctl start tailscaled
   ```

8. Add your first machine

   ```shell
   tailscale up --login-server YOUR_HEADSCALE_URL
   ```

9. Navigate to the URL you will get with `tailscale up`, where you'll find your machine key. If OIDC is configured, once you login your user will be added to a namespace automatically, and you can skip step 10.

10. In the server, register your machine to a namespace with the CLI
    ```shell
    headscale -n myfirstnamespace nodes register YOURMACHINEKEY
    ```
    or docker:
    ```shell
    docker run -v $(pwd)/private.key:/private.key -v $(pwd)/config.json:/config.json -v $(pwd)/derp.yaml:/derp.yaml headscale/headscale:x.x.x headscale -n myfirstnamespace nodes register YOURMACHINEKEY
    ```
    or if your server is already running in docker:
    ```shell
    docker exec <container_name> headscale -n myfirstnamespace nodes register YOURMACHINEKEY
    ```

Alternatively, you can use Auth Keys to register your machines:

1. Create an authkey

   ```shell
   headscale -n myfirstnamespace preauthkeys create --reusable --expiration 24h
   ```

   or docker:

   ```shell
   docker run -v $(pwd)/private.key:/private.key -v $(pwd)/config.json:/config.json -v$(pwd)/derp.yaml:/derp.yaml -v $(pwd)/db.sqlite:/db.sqlite headscale/headscale:x.x.x headscale -n myfirstnamespace preauthkeys create --reusable --expiration 24h
   ```

   or if your server is already running in docker:

   ```shell
   docker exec <container_name> headscale -n myfirstnamespace preauthkeys create --reusable --expiration 24h
   ```

2. Use the authkey from your machine to register it
   ```shell
   tailscale up --login-server YOUR_HEADSCALE_URL --authkey YOURAUTHKEY
   ```
=======
>>>>>>> 7301d7eb

## Running headscale

Please have a look at the documentation under [`docs/`](docs/).


## Disclaimer

1. We have nothing to do with Tailscale, or Tailscale Inc.
2. The purpose of writing this was to learn how Tailscale works.

## Contributing

To contribute to Headscale you would need the lastest version of [Go](golang.org) and [Buf](https://buf.build)(Protobuf generator).

### Install development tools

- Go
- Buf
- Protobuf tools:

```shell 
make install-protobuf-plugins
```

### Testing and building

Some parts of the project requires the generation of Go code from Protobuf (if changes is made in `proto/`) and it must be (re-)generated with:

```shell
make generate
```
**Note**: Please check in changes from `gen/` in a separate commit to make it easier to review.

<<<<<<< HEAD
OpenID Connect settings:
```
   oidc:
     issuer: "https://your-oidc.issuer.com/path"
     client_id: "your-oidc-client-id"
     client_secret: "your-oidc-client-secret"
     domain_map:
       ".*": default-namespace
```


### Running the service via TLS (optional)
=======
To run the tests:
>>>>>>> 7301d7eb

```shell
make test
```

To build the program:

```shell
make build
```

## Contributors

<table>
<tr>
    <td align="center" style="word-wrap: break-word; width: 150.0; height: 150.0">
        <a href=https://github.com/juanfont>
            <img src=https://avatars.githubusercontent.com/u/181059?v=4 width="100;"  style="border-radius:50%;align-items:center;justify-content:center;overflow:hidden;padding-top:10px" alt=Juan Font/>
            <br />
            <sub style="font-size:14px"><b>Juan Font</b></sub>
        </a>
    </td>
    <td align="center" style="word-wrap: break-word; width: 150.0; height: 150.0">
        <a href=https://github.com/kradalby>
            <img src=https://avatars.githubusercontent.com/u/98431?v=4 width="100;"  style="border-radius:50%;align-items:center;justify-content:center;overflow:hidden;padding-top:10px" alt=Kristoffer Dalby/>
            <br />
            <sub style="font-size:14px"><b>Kristoffer Dalby</b></sub>
        </a>
    </td>
    <td align="center" style="word-wrap: break-word; width: 150.0; height: 150.0">
        <a href=https://github.com/cure>
            <img src=https://avatars.githubusercontent.com/u/149135?v=4 width="100;"  style="border-radius:50%;align-items:center;justify-content:center;overflow:hidden;padding-top:10px" alt=Ward Vandewege/>
            <br />
            <sub style="font-size:14px"><b>Ward Vandewege</b></sub>
        </a>
    </td>
    <td align="center" style="word-wrap: break-word; width: 150.0; height: 150.0">
        <a href=https://github.com/ohdearaugustin>
            <img src=https://avatars.githubusercontent.com/u/14001491?v=4 width="100;"  style="border-radius:50%;align-items:center;justify-content:center;overflow:hidden;padding-top:10px" alt=ohdearaugustin/>
            <br />
            <sub style="font-size:14px"><b>ohdearaugustin</b></sub>
        </a>
    </td>
    <td align="center" style="word-wrap: break-word; width: 150.0; height: 150.0">
        <a href=https://github.com/qbit>
            <img src=https://avatars.githubusercontent.com/u/68368?v=4 width="100;"  style="border-radius:50%;align-items:center;justify-content:center;overflow:hidden;padding-top:10px" alt=Aaron Bieber/>
            <br />
            <sub style="font-size:14px"><b>Aaron Bieber</b></sub>
        </a>
    </td>
    <td align="center" style="word-wrap: break-word; width: 150.0; height: 150.0">
        <a href=https://github.com/ptman>
            <img src=https://avatars.githubusercontent.com/u/24669?v=4 width="100;"  style="border-radius:50%;align-items:center;justify-content:center;overflow:hidden;padding-top:10px" alt=Paul Tötterman/>
            <br />
            <sub style="font-size:14px"><b>Paul Tötterman</b></sub>
        </a>
    </td>
</tr>
<tr>
    <td align="center" style="word-wrap: break-word; width: 150.0; height: 150.0">
        <a href=https://github.com/cmars>
            <img src=https://avatars.githubusercontent.com/u/23741?v=4 width="100;"  style="border-radius:50%;align-items:center;justify-content:center;overflow:hidden;padding-top:10px" alt=Casey Marshall/>
            <br />
            <sub style="font-size:14px"><b>Casey Marshall</b></sub>
        </a>
    </td>
    <td align="center" style="word-wrap: break-word; width: 150.0; height: 150.0">
        <a href=https://github.com/SilverBut>
            <img src=https://avatars.githubusercontent.com/u/6560655?v=4 width="100;"  style="border-radius:50%;align-items:center;justify-content:center;overflow:hidden;padding-top:10px" alt=Silver Bullet/>
            <br />
            <sub style="font-size:14px"><b>Silver Bullet</b></sub>
        </a>
    </td>
    <td align="center" style="word-wrap: break-word; width: 150.0; height: 150.0">
        <a href=https://github.com/t56k>
            <img src=https://avatars.githubusercontent.com/u/12165422?v=4 width="100;"  style="border-radius:50%;align-items:center;justify-content:center;overflow:hidden;padding-top:10px" alt=thomas/>
            <br />
            <sub style="font-size:14px"><b>thomas</b></sub>
        </a>
    </td>
    <td align="center" style="word-wrap: break-word; width: 150.0; height: 150.0">
        <a href=https://github.com/awoimbee>
            <img src=https://avatars.githubusercontent.com/u/22431493?v=4 width="100;"  style="border-radius:50%;align-items:center;justify-content:center;overflow:hidden;padding-top:10px" alt=Arthur Woimbée/>
            <br />
            <sub style="font-size:14px"><b>Arthur Woimbée</b></sub>
        </a>
    </td>
    <td align="center" style="word-wrap: break-word; width: 150.0; height: 150.0">
        <a href=https://github.com/fkr>
            <img src=https://avatars.githubusercontent.com/u/51063?v=4 width="100;"  style="border-radius:50%;align-items:center;justify-content:center;overflow:hidden;padding-top:10px" alt=Felix Kronlage-Dammers/>
            <br />
            <sub style="font-size:14px"><b>Felix Kronlage-Dammers</b></sub>
        </a>
    </td>
    <td align="center" style="word-wrap: break-word; width: 150.0; height: 150.0">
        <a href=https://github.com/felixonmars>
            <img src=https://avatars.githubusercontent.com/u/1006477?v=4 width="100;"  style="border-radius:50%;align-items:center;justify-content:center;overflow:hidden;padding-top:10px" alt=Felix Yan/>
            <br />
            <sub style="font-size:14px"><b>Felix Yan</b></sub>
        </a>
    </td>
</tr>
<tr>
    <td align="center" style="word-wrap: break-word; width: 150.0; height: 150.0">
        <a href=https://github.com/shaananc>
            <img src=https://avatars.githubusercontent.com/u/2287839?v=4 width="100;"  style="border-radius:50%;align-items:center;justify-content:center;overflow:hidden;padding-top:10px" alt=Shaanan Cohney/>
            <br />
            <sub style="font-size:14px"><b>Shaanan Cohney</b></sub>
        </a>
    </td>
    <td align="center" style="word-wrap: break-word; width: 150.0; height: 150.0">
        <a href=https://github.com/Teteros>
            <img src=https://avatars.githubusercontent.com/u/5067989?v=4 width="100;"  style="border-radius:50%;align-items:center;justify-content:center;overflow:hidden;padding-top:10px" alt=Teteros/>
            <br />
            <sub style="font-size:14px"><b>Teteros</b></sub>
        </a>
    </td>
    <td align="center" style="word-wrap: break-word; width: 150.0; height: 150.0">
        <a href=https://github.com/gitter-badger>
            <img src=https://avatars.githubusercontent.com/u/8518239?v=4 width="100;"  style="border-radius:50%;align-items:center;justify-content:center;overflow:hidden;padding-top:10px" alt=The Gitter Badger/>
            <br />
            <sub style="font-size:14px"><b>The Gitter Badger</b></sub>
        </a>
    </td>
    <td align="center" style="word-wrap: break-word; width: 150.0; height: 150.0">
        <a href=https://github.com/tianon>
            <img src=https://avatars.githubusercontent.com/u/161631?v=4 width="100;"  style="border-radius:50%;align-items:center;justify-content:center;overflow:hidden;padding-top:10px" alt=Tianon Gravi/>
            <br />
            <sub style="font-size:14px"><b>Tianon Gravi</b></sub>
        </a>
    </td>
    <td align="center" style="word-wrap: break-word; width: 150.0; height: 150.0">
        <a href=https://github.com/woudsma>
            <img src=https://avatars.githubusercontent.com/u/6162978?v=4 width="100;"  style="border-radius:50%;align-items:center;justify-content:center;overflow:hidden;padding-top:10px" alt=Tjerk Woudsma/>
            <br />
            <sub style="font-size:14px"><b>Tjerk Woudsma</b></sub>
        </a>
    </td>
    <td align="center" style="word-wrap: break-word; width: 150.0; height: 150.0">
        <a href=https://github.com/zekker6>
            <img src=https://avatars.githubusercontent.com/u/1367798?v=4 width="100;"  style="border-radius:50%;align-items:center;justify-content:center;overflow:hidden;padding-top:10px" alt=Zakhar Bessarab/>
            <br />
            <sub style="font-size:14px"><b>Zakhar Bessarab</b></sub>
        </a>
    </td>
</tr>
<tr>
    <td align="center" style="word-wrap: break-word; width: 150.0; height: 150.0">
        <a href=https://github.com/derelm>
            <img src=https://avatars.githubusercontent.com/u/465155?v=4 width="100;"  style="border-radius:50%;align-items:center;justify-content:center;overflow:hidden;padding-top:10px" alt=derelm/>
            <br />
            <sub style="font-size:14px"><b>derelm</b></sub>
        </a>
    </td>
    <td align="center" style="word-wrap: break-word; width: 150.0; height: 150.0">
        <a href=https://github.com/ignoramous>
            <img src=https://avatars.githubusercontent.com/u/852289?v=4 width="100;"  style="border-radius:50%;align-items:center;justify-content:center;overflow:hidden;padding-top:10px" alt=ignoramous/>
            <br />
            <sub style="font-size:14px"><b>ignoramous</b></sub>
        </a>
    </td>
    <td align="center" style="word-wrap: break-word; width: 150.0; height: 150.0">
        <a href=https://github.com/xpzouying>
            <img src=https://avatars.githubusercontent.com/u/3946563?v=4 width="100;"  style="border-radius:50%;align-items:center;justify-content:center;overflow:hidden;padding-top:10px" alt=zy/>
            <br />
            <sub style="font-size:14px"><b>zy</b></sub>
        </a>
    </td>
</tr>
</table>

<|MERGE_RESOLUTION|>--- conflicted
+++ resolved
@@ -31,12 +31,8 @@
 - [x] Taildrop (File Sharing)
 - [x] Support for alternative IP ranges in the tailnets (default Tailscale's 100.64.0.0/10)
 - [x] DNS (passing DNS servers to nodes)
-<<<<<<< HEAD
-- [x] Share nodes between ~~users~~ namespaces
 - [x] Single-Sign-On (via Open ID Connect)
-=======
 - [x] Share nodes between namespaces
->>>>>>> 7301d7eb
 - [x] MagicDNS (see `docs/`)
 
 ## Client OS support
@@ -54,147 +50,6 @@
 
 Suggestions/PRs welcomed!
 
-<<<<<<< HEAD
-## Running it
-
-1. Download the Headscale binary https://github.com/juanfont/headscale/releases, and place it somewhere in your PATH or use the docker container
-
-   ```shell
-   docker pull headscale/headscale:x.x.x
-   ```
-
-   <!--
-    or
-    ```shell
-    docker pull ghrc.io/juanfont/headscale:x.x.x
-    ``` -->
-
-2. (Optional, you can also use SQLite) Get yourself a PostgreSQL DB running
-
-   ```shell
-   docker run --name headscale -e POSTGRES_DB=headscale -e \
-     POSTGRES_USER=foo -e POSTGRES_PASSWORD=bar -p 5432:5432 -d postgres
-   ```
-
-3. Set some stuff up (headscale Wireguard keys & the config.json file)
-
-   ```shell
-   wg genkey > private.key
-   wg pubkey < private.key > public.key  # not needed
-
-   # Postgres
-   cp config.json.postgres.example config.json
-   # or
-   # SQLite
-   cp config.json.sqlite.example config.json
-   ```
-
-4. Create a namespace (a namespace is a 'tailnet', a group of Tailscale nodes that can talk to each other)
-
-   ```shell
-   headscale namespaces create myfirstnamespace
-   ```
-
-   or docker:
-
-   the db.sqlite mount is only needed if you use sqlite
-
-   ```shell
-   touch db.sqlite
-   docker run -v $(pwd)/private.key:/private.key -v $(pwd)/config.json:/config.json -v $(pwd)/derp.yaml:/derp.yaml -v $(pwd)/db.sqlite:/db.sqlite -p 127.0.0.1:8080:8080 headscale/headscale:x.x.x headscale namespaces create myfirstnamespace
-   ```
-
-   or if your server is already running in docker:
-
-   ```shell
-   docker exec <container_name> headscale create myfirstnamespace
-   ```
-
-5. (Optional) Configure an OIDC Issuer
-
-   You can optionally configure an OIDC endpoint to which your users will be redirected to authenticate with headscale. In config.json set the following parameters:
-
-   ```json
-   {
-   "oidc": {
-       "issuer": "https://your-oidc.issuer.com/path",
-       "client_id": "your-oidc-client-id",
-       "client_secret": "your-oidc-client-secret",
-       "domain_map": {
-         ".*": "default-namespace"
-       }
-   }
-
-6. Run the server
-
-   ```shell
-   headscale serve
-   ```
-
-   or docker:
-
-   the db.sqlite mount is only needed if you use sqlite
-
-   ```shell
-   docker run -v $(pwd)/private.key:/private.key -v $(pwd)/config.json:/config.json -v $(pwd)/derp.yaml:/derp.yaml -v $(pwd)/db.sqlite:/db.sqlite -p 127.0.0.1:8080:8080 headscale/headscale:x.x.x headscale serve
-   ```
-
-7. If you used tailscale.com before in your nodes, make sure you clear the tailscald data folder
-
-   ```shell
-   systemctl stop tailscaled
-   rm -fr /var/lib/tailscale
-   systemctl start tailscaled
-   ```
-
-8. Add your first machine
-
-   ```shell
-   tailscale up --login-server YOUR_HEADSCALE_URL
-   ```
-
-9. Navigate to the URL you will get with `tailscale up`, where you'll find your machine key. If OIDC is configured, once you login your user will be added to a namespace automatically, and you can skip step 10.
-
-10. In the server, register your machine to a namespace with the CLI
-    ```shell
-    headscale -n myfirstnamespace nodes register YOURMACHINEKEY
-    ```
-    or docker:
-    ```shell
-    docker run -v $(pwd)/private.key:/private.key -v $(pwd)/config.json:/config.json -v $(pwd)/derp.yaml:/derp.yaml headscale/headscale:x.x.x headscale -n myfirstnamespace nodes register YOURMACHINEKEY
-    ```
-    or if your server is already running in docker:
-    ```shell
-    docker exec <container_name> headscale -n myfirstnamespace nodes register YOURMACHINEKEY
-    ```
-
-Alternatively, you can use Auth Keys to register your machines:
-
-1. Create an authkey
-
-   ```shell
-   headscale -n myfirstnamespace preauthkeys create --reusable --expiration 24h
-   ```
-
-   or docker:
-
-   ```shell
-   docker run -v $(pwd)/private.key:/private.key -v $(pwd)/config.json:/config.json -v$(pwd)/derp.yaml:/derp.yaml -v $(pwd)/db.sqlite:/db.sqlite headscale/headscale:x.x.x headscale -n myfirstnamespace preauthkeys create --reusable --expiration 24h
-   ```
-
-   or if your server is already running in docker:
-
-   ```shell
-   docker exec <container_name> headscale -n myfirstnamespace preauthkeys create --reusable --expiration 24h
-   ```
-
-2. Use the authkey from your machine to register it
-   ```shell
-   tailscale up --login-server YOUR_HEADSCALE_URL --authkey YOURAUTHKEY
-   ```
-=======
->>>>>>> 7301d7eb
-
 ## Running headscale
 
 Please have a look at the documentation under [`docs/`](docs/).
@@ -228,22 +83,7 @@
 ```
 **Note**: Please check in changes from `gen/` in a separate commit to make it easier to review.
 
-<<<<<<< HEAD
-OpenID Connect settings:
-```
-   oidc:
-     issuer: "https://your-oidc.issuer.com/path"
-     client_id: "your-oidc-client-id"
-     client_secret: "your-oidc-client-secret"
-     domain_map:
-       ".*": default-namespace
-```
-
-
-### Running the service via TLS (optional)
-=======
 To run the tests:
->>>>>>> 7301d7eb
 
 ```shell
 make test
